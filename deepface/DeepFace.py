--- conflicted
+++ resolved
@@ -41,6 +41,7 @@
 
 
 def build_model(model_name):
+
     """
     This function builds a deepface model
     Parameters:
@@ -95,6 +96,7 @@
     align=True,
     normalization="base",
 ):
+
     """
     This function verifies an image pair is same person or different persons. In the background,
     verification function represents facial images as vectors and then calculates the similarity
@@ -116,11 +118,7 @@
             This might be convenient for low resolution images.
 
             detector_backend (string): set face detector backend to opencv, retinaface, mtcnn, ssd,
-<<<<<<< HEAD
             dlib, mediapipe or yolov8n.
-=======
-            dlib or mediapipe
->>>>>>> 77b57f66
 
             align (boolean): alignment according to the eye positions.
 
@@ -237,8 +235,9 @@
     align=True,
     silent=False,
 ):
-    """
-    This function analyses facial attributes including age, gender, emotion and race.
+
+    """
+    This function analyzes facial attributes including age, gender, emotion and race.
     In the background, analysis function builds convolutional neural network models to
     classify age, gender, emotion and race of the input image.
 
@@ -255,11 +254,7 @@
             resolution images.
 
             detector_backend (string): set face detector backend to opencv, retinaface, mtcnn, ssd,
-<<<<<<< HEAD
             dlib, mediapipe or yolov8n.
-=======
-            dlib or mediapipe.
->>>>>>> 77b57f66
 
             align (boolean): alignment according to the eye positions.
 
@@ -310,22 +305,11 @@
 
     actions = list(actions)
 
-<<<<<<< HEAD
-    # Check if actions have been passed correctly
-    if not actions:
-        raise ValueError("`actions` must be a list of strings.")
-
-=======
->>>>>>> 77b57f66
     # For each action, check if it is valid
     for action in actions:
         if action not in ("emotion", "age", "gender", "race"):
             raise ValueError(
-<<<<<<< HEAD
-                f"Invalid action passed ({action})). "
-=======
                 f"Invalid action passed ({repr(action)})). "
->>>>>>> 77b57f66
                 "Valid actions are `emotion`, `age`, `gender`, `race`."
             )
     # ---------------------------------
@@ -426,6 +410,7 @@
     normalization="base",
     silent=False,
 ):
+
     """
     This function applies verification several times and find the identities in a database
 
@@ -448,11 +433,7 @@
             resolution images.
 
             detector_backend (string): set face detector backend to opencv, retinaface, mtcnn, ssd,
-<<<<<<< HEAD
             dlib, mediapipe or yolov8n.
-=======
-            dlib or mediapipe
->>>>>>> 77b57f66
 
             align (boolean): alignment according to the eye positions.
 
@@ -479,6 +460,7 @@
     file_name = file_name.replace("-", "_").lower()
 
     if path.exists(db_path + "/" + file_name):
+
         if not silent:
             print(
                 f"WARNING: Representations for images in {db_path} folder were previously stored"
@@ -646,6 +628,7 @@
     align=True,
     normalization="base",
 ):
+
     """
     This function represents facial images as vectors. The function uses convolutional neural
     networks models to generate vector embeddings.
@@ -739,6 +722,7 @@
     time_threshold=5,
     frame_threshold=5,
 ):
+
     """
     This function applies real time face recognition and facial attribute analysis
 
@@ -756,7 +740,7 @@
 
             source: Set this to 0 for access web cam. Otherwise, pass exact video path.
 
-            time_threshold (int): how many second analysed image will be displayed
+            time_threshold (int): how many second analyzed image will be displayed
 
             frame_threshold (int): how many frames required to focus on face
 
@@ -793,6 +777,7 @@
     align=True,
     grayscale=False,
 ):
+
     """
     This function applies pre-processing stages of a face recognition pipeline
     including detection and alignment
