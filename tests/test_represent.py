--- conflicted
+++ resolved
@@ -111,14 +111,7 @@
     assert len(results) == max_faces
 
 
-<<<<<<< HEAD
 def test_represent_detector_backend():
-    """
-    There shouldn't be a difference between:
-        - Using a detector backend provided by `represent`
-        - Manually calling a detector backend, then calling `represent`.
-    """
-
     # Results using a detection backend.
     results_1 = DeepFace.represent(img_path="dataset/img1.jpg")
     assert len(results_1) == 1
@@ -137,7 +130,8 @@
     embedding_2 = results_2[0]['embedding']
     assert embedding_1 == embedding_2
     logger.info("✅ test represent function for consistent output.")
-=======
+
+
 @pytest.mark.parametrize(
     "model_name",
     [
@@ -240,5 +234,4 @@
     # we should have the same number of embeddings as the number of images
     assert len(batched_embedding_objs) == len(img_paths)
 
-    logger.info(f"✅ test batch represent function with numpy input for model {model_name} done")
->>>>>>> 6c714a8e
+    logger.info(f"✅ test batch represent function with numpy input for model {model_name} done")